"""Presets allow to set up optimization pipelines quickly by providing pre-defined combinations of different algorithms.

The current design of the presets is targeted at the `MultiStageOptimizationPipeline`, since this one requires the most setup.
"""

from __future__ import annotations

from typing import Literal, Optional

from .._pipelines import (
    JoinOrderOptimization,
    OptimizationSettings,
    PhysicalOperatorSelection,
)
from .._stages import OptimizationPreCheck
from ..db._db import Database, DatabasePool
from ..qal import parser
<<<<<<< HEAD
from .strategies import native, ues
=======
from . import native, ues
>>>>>>> 41038f24


def apply_standard_system_options(database: Optional[Database] = None) -> None:
    """Configures a number of typically used settings for the query optimization process.

    This method requires that a working database connection has been set up. If it is not supplied directly, it is retrieved
    from the `DatabasePool`.

    Currently, the applied settings include:

    - disabling cached query execution for the current database
    - enabling cached query execution for all statistics-related queries in the database
    - using emulated statistics instead of the native database statistics for better reproducibility (this is why we
      need cached query execution for the statistics queries)
    - enabling auto-binding of columns when parsing queries since we have a working database connection anyway

    Parameters
    ----------
    database : Optional[Database], optional
        The database that should be configured. Defaults to ``None``, in which case the system is loaded from the
        `DatabasePool`.
    """
    database = database if database else DatabasePool.get_instance().current_database()
    database.cache_enabled = False
    database.statistics().emulated = True
    database.statistics().cache_enabled = True
    parser.auto_bind_columns = True


class UESOptimizationSettings(OptimizationSettings):
    """Provides the optimization settings that are used for the UES query optimizer.

    Parameters
    ----------
    database : Optional[Database], optional
        The database for which the optimized queries should be executed. This is necessary to initialize the optimization
        strategies correctly. Defaults to ``None``, in which case the database will be inferred from the `DatabasePool`.

    References
    ----------

    .. Hertzschuch et al.: "Simplicity Done Right for Join Ordering", CIDR'2021
    """

    def __init__(self, database: Optional[Database] = None):
        self.database = (
            database if database else DatabasePool.get_instance().current_database()
        )

    def query_pre_check(self) -> Optional[OptimizationPreCheck]:
        return ues.UESOptimizationPreCheck

    def build_join_order_optimizer(self) -> Optional[JoinOrderOptimization]:
        base_table_estimator = ues.NativeCardinalityEstimator(self.database)
        join_cardinality_estimator = ues.UESBoundEstimator()
        subquery_policy = ues.UESSubqueryPolicy()
        stats_container = ues.MaxFrequencyStats(self.database.statistics())
        enumerator = ues.UESJoinOrderOptimizer(
            base_table_estimation=base_table_estimator,
            join_estimation=join_cardinality_estimator,
            subquery_policy=subquery_policy,
            stats_container=stats_container,
            database=self.database,
        )
        return enumerator

    def build_physical_operator_selection(self) -> Optional[PhysicalOperatorSelection]:
        return ues.UESOperatorSelection(self.database)


class NativeOptimizationSettings(OptimizationSettings):
    """Provides the optimization settings to use plans from the native optimizer of a database system.

    Parameters
    ----------
    database : Optional[Database], optional
        The database from which the query plans should be retrieved. Defaults to ``None``, in which case the database will be
        inferred from the `DatabasePool`.
    """

    def __init__(self, database: Optional[Database] = None) -> None:
        self.database = database

    def build_join_order_optimizer(self) -> Optional[JoinOrderOptimization]:
        return native.NativeJoinOrderOptimizer(self.database)

    def build_physical_operator_selection(self) -> Optional[PhysicalOperatorSelection]:
        return native.NativePhysicalOperatorSelection(self.database)


def fetch(
    key: Literal["ues", "native"], *, database: Optional[Database] = None
) -> OptimizationSettings:
    """Provides the optimization settings registered under a specific key.

    Currently supported settings are:

    - `UESOptimizationSettings`, available under key ``"ues"``
    - `NativeOptimizationSettings`, available under key ``"native"``

    All registration happens statically and cannot be changed at runtime.

    Parameters
    ----------
    key : Literal["ues"]
        The key which was used to register the optimization strategy. The comparison happens case-insensitively. Therefore, the
        key can be written unsing any casing.
    database : Optional[Database], optional
        The database that is used to optimize and/or execute the optimized queries. The precise usage of this parameter
        depends on the specific optimization strategy and should be documented there. There could also be optimization
        strategies that do not use the this parameter at all. Defaults to ``None``, in which case the behavior once again
        depends on the selected optimization strategy. Typically, the database is inferred from the `DatabasePool` then.

    Returns
    -------
    OptimizationSettings
        The optimization settings that were registered under the given key

    Raises
    ------
    ValueError
        If the key is none of of the allowed values.
    """
    if key.upper() == "UES":
        return UESOptimizationSettings(database)
    elif key == "native":
        return NativeOptimizationSettings(database)
    else:
        raise ValueError(f"Unknown presets for key '{key}'")<|MERGE_RESOLUTION|>--- conflicted
+++ resolved
@@ -15,11 +15,7 @@
 from .._stages import OptimizationPreCheck
 from ..db._db import Database, DatabasePool
 from ..qal import parser
-<<<<<<< HEAD
-from .strategies import native, ues
-=======
 from . import native, ues
->>>>>>> 41038f24
 
 
 def apply_standard_system_options(database: Optional[Database] = None) -> None:
