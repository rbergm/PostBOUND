"""Tests for PostBOUND's query abstraction layer.

The tests here mainly act as regression tests to ensure that SqlQuery objects provide the correct information if
queried for joins, etc.
"""

import sys
import unittest

sys.path.append("../../")

from postbound.qal import base, parser

from postbound.tests import regression_suite


class SqlQueryTests(unittest.TestCase):
    def test_dependent_subqueries(self) -> None:
        dependent_query = "SELECT * FROM R WHERE R.a = S.b"
        parsed_query = parser.parse_query(dependent_query)
        self.assertTrue(parsed_query.is_dependent(), "Dependent query not recognized as dependent")

        independent_query = "SELECT * FROM R WHERE R.a = 42"
        parsed_query = parser.parse_query(independent_query)
        self.assertFalse(parsed_query.is_dependent(), "Independent query recognized as dependent")

    def test_join_detection(self) -> None:
        simple_query = "SELECT * FROM R, S WHERE R.a = 42 AND R.b = S.c"
        parsed_query = parser.parse_query(simple_query)
        self.assertTrue(len(parsed_query.predicates().joins()) == 1, "Should detect 1 join")

        subquery_join_query = "SELECT * FROM R WHERE R.a IN (SELECT S.b FROM S WHERE R.c = S.d)"
        parsed_query = parser.parse_query(subquery_join_query)
        self.assertTrue(len(parsed_query.predicates().joins()) == 0, "Should treat dependent subqueries as filters")

    def test_filter_detection(self) -> None:
        simple_query = "SELECT * FROM R, S WHERE R.a = 42 AND R.b = S.c"
        parsed_query = parser.parse_query(simple_query)
        self.assertTrue(len(parsed_query.predicates().filters()) == 1, "Should detect 1 filter")

        subquery_join_query = "SELECT * FROM R WHERE R.a IN (SELECT S.b FROM S WHERE R.c = S.d)"
        parsed_query = parser.parse_query(subquery_join_query)
        self.assertTrue(len(parsed_query.predicates().filters()) == 1,
<<<<<<< HEAD
                        "Should not detect filters for dependent subquery")
=======
                        "Should detect filters for dependent subquery")
>>>>>>> 8cab975e

        independent_subquery_query = "SELECT * FROM R WHERE R.a = (SELECT MIN(S.b) FROM S)"
        parsed_query = parser.parse_query(independent_subquery_query)
        self.assertTrue(len(parsed_query.predicates().filters()) == 1,
                        "Should detect 1 filter for independent subquery")


class PredicateTests(unittest.TestCase):
    def test_binary_predicate_joins(self) -> None:
        query = "SELECT * FROM R, S WHERE R.a = S.b"
        with self.subTest("Direct equi join", query=query):
            parsed = parser.parse_query(query)
            self.assertTrue(len(parsed.predicates().joins()) == 1)
            self.assertTrue(len(parsed.predicates().filters()) == 0)

        query = "SELECT * FROM R, S WHERE R.a < S.b"
        with self.subTest("Direct non-equi join", query=query):
            parsed = parser.parse_query(query)
            self.assertTrue(len(parsed.predicates().joins()) == 1)
            self.assertTrue(len(parsed.predicates().filters()) == 0)

        query = "SELECT * FROM R, S WHERE R.a = 42"
        with self.subTest("Direct filter", query=query):
            parsed = parser.parse_query(query)
            self.assertTrue(len(parsed.predicates().joins()) == 0)
            self.assertTrue(len(parsed.predicates().filters()) == 1)

        query = "SELECT * FROM R, S WHERE some_udf(R.a, S.b) = 42"
        with self.subTest("Join in UDF", query=query):
            parsed = parser.parse_query(query)
            self.assertTrue(len(parsed.predicates().joins()) == 1)
            self.assertTrue(len(parsed.predicates().filters()) == 0)

        query = "SELECT * FROM R, S WHERE R.a = some_udf(S.b)"
        with self.subTest("Join with UDF result", query=query):
            parsed = parser.parse_query(query)
            self.assertTrue(len(parsed.predicates().joins()) == 1)
            self.assertTrue(len(parsed.predicates().filters()) == 0)

        query = "SELECT * FROM R, S WHERE some_udf(R.a) = 42"
        with self.subTest("Filter with UDF", query=query):
            parsed = parser.parse_query(query)
            self.assertTrue(len(parsed.predicates().joins()) == 0)
            self.assertTrue(len(parsed.predicates().filters()) == 1)

        query = "SELECT * FROM R, S WHERE R.a = S.b::integer"
        with self.subTest("Join with casted value", query=query):
            parsed = parser.parse_query(query)
            self.assertTrue(len(parsed.predicates().joins()) == 1)
            self.assertTrue(len(parsed.predicates().filters()) == 0)

        query = "SELECT * FROM R, S WHERE R.a = (SELECT MIN(T.c) FROM T)"
        with self.subTest("Filter with subquery", query=query):
            parsed = parser.parse_query(query)
            self.assertTrue(len(parsed.predicates().joins()) == 0)
            self.assertTrue(len(parsed.predicates().filters()) == 1)

        query = "SELECT * FROM R, S WHERE R.a = (SELECT MIN(T.c) FROM T WHERE T.c = S.b)"
        with self.subTest("Filter with dependent subquery", query=query):
            parsed = parser.parse_query(query)
            self.assertTrue(len(parsed.predicates().joins()) == 0)
            self.assertTrue(len(parsed.predicates().filters()) == 1)

    def test_between_predicate(self) -> None:
        query = "SELECT * FROM R, S WHERE R.a BETWEEN 24 AND 42"
        with self.subTest("Direct BETWEEN filter", query=query):
            parsed = parser.parse_query(query)
            self.assertTrue(len(parsed.predicates().joins()) == 0)
            self.assertTrue(len(parsed.predicates().filters()) == 1)

        query = "SELECT * FROM R, S WHERE R.a BETWEEN 24 AND S.b"
        with self.subTest("Direct BETWEEN join, end", query=query):
            parsed = parser.parse_query(query)
            self.assertTrue(len(parsed.predicates().joins()) == 1)
            self.assertTrue(len(parsed.predicates().filters()) == 0)

        query = "SELECT * FROM R, S WHERE R.a BETWEEN S.b AND S42"
        with self.subTest("Direct BETWEEN join, start", query=query):
            parsed = parser.parse_query(query)
            self.assertTrue(len(parsed.predicates().joins()) == 1)
            self.assertTrue(len(parsed.predicates().filters()) == 0)

        query = "SELECT * FROM R, S WHERE R.a BETWEEN S.b AND S.b + 42"
        with self.subTest("Direct BETWEEN join, both ends", query=query):
            parsed = parser.parse_query(query)
            self.assertTrue(len(parsed.predicates().joins()) == 1)
            self.assertTrue(len(parsed.predicates().filters()) == 0)

        query = "SELECT * FROM R, S WHERE R.a BETWEEN 24 AND (SELECT MIN(T.c) FROM T)"
        with self.subTest("BETWEEN filter with subquery", query=query):
            parsed = parser.parse_query(query)
            self.assertTrue(len(parsed.predicates().joins()) == 0)
            self.assertTrue(len(parsed.predicates().filters()) == 1)

    def test_in_predicate(self) -> None:
        query = "SELECT * FROM R, S WHERE R.a IN (1, 2, 3)"
        with self.subTest("Direct IN filter", query=query):
            parsed = parser.parse_query(query)
            self.assertTrue(len(parsed.predicates().joins()) == 0)
            self.assertTrue(len(parsed.predicates().filters()) == 1)

        query = "SELECT * FROM R, S WHERE R.a IN (1, S.b, 3)"
        with self.subTest("Join in values list", query=query):
            parsed = parser.parse_query(query)
            self.assertTrue(len(parsed.predicates().joins()) == 1)
            self.assertTrue(len(parsed.predicates().filters()) == 0)

        query = "SELECT * FROM R, S WHERE R.a IN (SELECT T.b FROM T WHERE T.c = 42)"
        with self.subTest("IN filter for independent subquery", query=query):
            parsed = parser.parse_query(query)
            self.assertTrue(len(parsed.predicates().joins()) == 0)
            self.assertTrue(len(parsed.predicates().filters()) == 1)

            query = "SELECT * FROM R, S WHERE R.a IN (SELECT T.b FROM T WHERE T.c = T.d)"
            with self.subTest("IN filter for dependent subquery", query=query):
                parsed = parser.parse_query(query)
                self.assertTrue(len(parsed.predicates().joins()) == 0)
                self.assertTrue(len(parsed.predicates().filters()) == 1)

    def test_unary_predicate(self) -> None:
        query = "SELECT * FROM R WHERE EXISTS (SELECT * FROM S WHERE R.a = S.b)"
        with self.subTest("EXISTS for dependent subquery", query=query):
            parsed = parser.parse_query(query)
            self.assertTrue(len(parsed.predicates().joins()) == 0)
            self.assertTrue(len(parsed.predicates().filters()) == 1)

        query = "SELECT * FROM R WHERE NOT EXISTS (SELECT * FROM S WHERE R.a = S.b)"
        with self.subTest("NOT EXISTS for dependent subquery", query=query):
            parsed = parser.parse_query(query)
            self.assertTrue(len(parsed.predicates().joins()) == 0)
            self.assertTrue(len(parsed.predicates().filters()) == 1)

        query = "SELECT * FROM R, S WHERE my_udf(R.a)"
        with self.subTest("Unary UDF filter", query=query):
            parsed = parser.parse_query(query)
            self.assertTrue(len(parsed.predicates().joins()) == 0)
            self.assertTrue(len(parsed.predicates().filters()) == 1)

        query = "SELECT * FROM R, S WHERE my_udf(R.a, S.b)"
        with self.subTest("Unary UDF join", query=query):
            parsed = parser.parse_query(query)
            self.assertTrue(len(parsed.predicates().joins()) == 1)
            self.assertTrue(len(parsed.predicates().filters()) == 0)


class TransformationTests(unittest.TestCase):
    def test_column_binding(self) -> None:
        tab_r = base.TableReference("R")
        col_r_a = base.ColumnReference("a", tab_r)
        col_r_b = base.ColumnReference("b", tab_r)

        tab_s = base.TableReference("S")
        col_s_c = base.ColumnReference("c", tab_s)

        query = "SELECT R.a FROM R WHERE R.b = 42"
        with self.subTest("Simple binding through full name", query=query):
            parsed = parser.parse_query(query, bind_columns=False)  # bind_columns refers to live binding
            self.assertSetEqual(parsed.select_clause.columns(), {col_r_a})
            self.assertSetEqual(parsed.where_clause.columns(), {col_r_b})

        query = "SELECT S.c FROM R, S WHERE R.a = S.c AND R.b = 42"
        with self.subTest("Simple binding in join", query=query):
            parsed = parser.parse_query(query, bind_columns=False)  # bind_columns refers to live binding
            self.assertSetEqual(parsed.select_clause.columns(), {col_s_c})
            self.assertSetEqual(parsed.where_clause.columns(), {col_r_a, col_r_b, col_s_c})


class ParserTests(regression_suite.QueryTestCase):
    def test_parse_subquery_without_predicates(self) -> None:
        query = "SELECT * FROM R WHERE R.a IN (SELECT S.b FROM S)"
        parsed = parser.parse_query(query)
        self.assertTrue(len(parsed.subqueries()) == 1, "Should detect 1 subquery")

    def test_count_distinct(self) -> None:
        query = "SELECT COUNT(DISTINCT *) FROM R"
        parsed = parser.parse_query(query)
        self.assertQueriesEqual(query, parsed, "Did not parse/format COUNT(DISTINCT *) correctly.")

    def test_is_predicate(self) -> None:
        query = "SELECT * FROM R WHERE R.a IS NULL"
        parsed = parser.parse_query(query)
        self.assertQueriesEqual(query, parsed, "Did not parse/format IS NULL correctly.")
        self.assertTrue(len(parsed.predicates().filters()) == 1, "Should detect 1 filter for IS NULL")

        query = "SELECT * FROM R WHERE R.a IS NOT NULL"
        parsed = parser.parse_query(query)
        self.assertQueriesEqual(query, parsed, "Did not parse/format IS NOT NULL correctly.")
        self.assertTrue(len(parsed.predicates().filters()) == 1, "Should detect 1 filter for IS NOT NULL")

    def test_unary_udf_filter(self) -> None:
        query = "SELECT * FROM R WHERE my_udf(R.a)"
        parsed = parser.parse_query(query)
        self.assertQueriesEqual(query, parsed, "Did not parse/format unary UDF filter correctly.")
        self.assertTrue(len(parsed.predicates().filters()) == 1, "Should detect 1 filter for unary UDF filter")


class RegressionTests(unittest.TestCase):
    # No regressions so far!
    pass<|MERGE_RESOLUTION|>--- conflicted
+++ resolved
@@ -9,9 +9,7 @@
 
 sys.path.append("../../")
 
-from postbound.qal import base, parser
-
-from postbound.tests import regression_suite
+from postbound.qal import parser
 
 
 class SqlQueryTests(unittest.TestCase):
@@ -27,219 +25,39 @@
     def test_join_detection(self) -> None:
         simple_query = "SELECT * FROM R, S WHERE R.a = 42 AND R.b = S.c"
         parsed_query = parser.parse_query(simple_query)
-        self.assertTrue(len(parsed_query.predicates().joins()) == 1, "Should detect 1 join")
+        self.assertTrue(len(list(parsed_query.predicates().joins())) == 1, "Should detect 1 join")
 
         subquery_join_query = "SELECT * FROM R WHERE R.a IN (SELECT S.b FROM S WHERE R.c = S.d)"
         parsed_query = parser.parse_query(subquery_join_query)
-        self.assertTrue(len(parsed_query.predicates().joins()) == 0, "Should treat dependent subqueries as filters")
+        self.assertTrue(len(list(parsed_query.predicates().joins())) == 1,
+                        "Should detect 1 join for dependent subquery")
 
     def test_filter_detection(self) -> None:
         simple_query = "SELECT * FROM R, S WHERE R.a = 42 AND R.b = S.c"
         parsed_query = parser.parse_query(simple_query)
-        self.assertTrue(len(parsed_query.predicates().filters()) == 1, "Should detect 1 filter")
+        self.assertTrue(len(list(parsed_query.predicates().filters())) == 1, "Should detect 1 filter")
 
         subquery_join_query = "SELECT * FROM R WHERE R.a IN (SELECT S.b FROM S WHERE R.c = S.d)"
         parsed_query = parser.parse_query(subquery_join_query)
-        self.assertTrue(len(parsed_query.predicates().filters()) == 1,
-<<<<<<< HEAD
+        self.assertTrue(len(list(parsed_query.predicates().filters())) == 1,
                         "Should not detect filters for dependent subquery")
-=======
-                        "Should detect filters for dependent subquery")
->>>>>>> 8cab975e
 
         independent_subquery_query = "SELECT * FROM R WHERE R.a = (SELECT MIN(S.b) FROM S)"
         parsed_query = parser.parse_query(independent_subquery_query)
-        self.assertTrue(len(parsed_query.predicates().filters()) == 1,
+        self.assertTrue(len(list(parsed_query.predicates().filters())) == 1,
                         "Should detect 1 filter for independent subquery")
-
-
-class PredicateTests(unittest.TestCase):
-    def test_binary_predicate_joins(self) -> None:
-        query = "SELECT * FROM R, S WHERE R.a = S.b"
-        with self.subTest("Direct equi join", query=query):
-            parsed = parser.parse_query(query)
-            self.assertTrue(len(parsed.predicates().joins()) == 1)
-            self.assertTrue(len(parsed.predicates().filters()) == 0)
-
-        query = "SELECT * FROM R, S WHERE R.a < S.b"
-        with self.subTest("Direct non-equi join", query=query):
-            parsed = parser.parse_query(query)
-            self.assertTrue(len(parsed.predicates().joins()) == 1)
-            self.assertTrue(len(parsed.predicates().filters()) == 0)
-
-        query = "SELECT * FROM R, S WHERE R.a = 42"
-        with self.subTest("Direct filter", query=query):
-            parsed = parser.parse_query(query)
-            self.assertTrue(len(parsed.predicates().joins()) == 0)
-            self.assertTrue(len(parsed.predicates().filters()) == 1)
-
-        query = "SELECT * FROM R, S WHERE some_udf(R.a, S.b) = 42"
-        with self.subTest("Join in UDF", query=query):
-            parsed = parser.parse_query(query)
-            self.assertTrue(len(parsed.predicates().joins()) == 1)
-            self.assertTrue(len(parsed.predicates().filters()) == 0)
-
-        query = "SELECT * FROM R, S WHERE R.a = some_udf(S.b)"
-        with self.subTest("Join with UDF result", query=query):
-            parsed = parser.parse_query(query)
-            self.assertTrue(len(parsed.predicates().joins()) == 1)
-            self.assertTrue(len(parsed.predicates().filters()) == 0)
-
-        query = "SELECT * FROM R, S WHERE some_udf(R.a) = 42"
-        with self.subTest("Filter with UDF", query=query):
-            parsed = parser.parse_query(query)
-            self.assertTrue(len(parsed.predicates().joins()) == 0)
-            self.assertTrue(len(parsed.predicates().filters()) == 1)
-
-        query = "SELECT * FROM R, S WHERE R.a = S.b::integer"
-        with self.subTest("Join with casted value", query=query):
-            parsed = parser.parse_query(query)
-            self.assertTrue(len(parsed.predicates().joins()) == 1)
-            self.assertTrue(len(parsed.predicates().filters()) == 0)
-
-        query = "SELECT * FROM R, S WHERE R.a = (SELECT MIN(T.c) FROM T)"
-        with self.subTest("Filter with subquery", query=query):
-            parsed = parser.parse_query(query)
-            self.assertTrue(len(parsed.predicates().joins()) == 0)
-            self.assertTrue(len(parsed.predicates().filters()) == 1)
-
-        query = "SELECT * FROM R, S WHERE R.a = (SELECT MIN(T.c) FROM T WHERE T.c = S.b)"
-        with self.subTest("Filter with dependent subquery", query=query):
-            parsed = parser.parse_query(query)
-            self.assertTrue(len(parsed.predicates().joins()) == 0)
-            self.assertTrue(len(parsed.predicates().filters()) == 1)
-
-    def test_between_predicate(self) -> None:
-        query = "SELECT * FROM R, S WHERE R.a BETWEEN 24 AND 42"
-        with self.subTest("Direct BETWEEN filter", query=query):
-            parsed = parser.parse_query(query)
-            self.assertTrue(len(parsed.predicates().joins()) == 0)
-            self.assertTrue(len(parsed.predicates().filters()) == 1)
-
-        query = "SELECT * FROM R, S WHERE R.a BETWEEN 24 AND S.b"
-        with self.subTest("Direct BETWEEN join, end", query=query):
-            parsed = parser.parse_query(query)
-            self.assertTrue(len(parsed.predicates().joins()) == 1)
-            self.assertTrue(len(parsed.predicates().filters()) == 0)
-
-        query = "SELECT * FROM R, S WHERE R.a BETWEEN S.b AND S42"
-        with self.subTest("Direct BETWEEN join, start", query=query):
-            parsed = parser.parse_query(query)
-            self.assertTrue(len(parsed.predicates().joins()) == 1)
-            self.assertTrue(len(parsed.predicates().filters()) == 0)
-
-        query = "SELECT * FROM R, S WHERE R.a BETWEEN S.b AND S.b + 42"
-        with self.subTest("Direct BETWEEN join, both ends", query=query):
-            parsed = parser.parse_query(query)
-            self.assertTrue(len(parsed.predicates().joins()) == 1)
-            self.assertTrue(len(parsed.predicates().filters()) == 0)
-
-        query = "SELECT * FROM R, S WHERE R.a BETWEEN 24 AND (SELECT MIN(T.c) FROM T)"
-        with self.subTest("BETWEEN filter with subquery", query=query):
-            parsed = parser.parse_query(query)
-            self.assertTrue(len(parsed.predicates().joins()) == 0)
-            self.assertTrue(len(parsed.predicates().filters()) == 1)
-
-    def test_in_predicate(self) -> None:
-        query = "SELECT * FROM R, S WHERE R.a IN (1, 2, 3)"
-        with self.subTest("Direct IN filter", query=query):
-            parsed = parser.parse_query(query)
-            self.assertTrue(len(parsed.predicates().joins()) == 0)
-            self.assertTrue(len(parsed.predicates().filters()) == 1)
-
-        query = "SELECT * FROM R, S WHERE R.a IN (1, S.b, 3)"
-        with self.subTest("Join in values list", query=query):
-            parsed = parser.parse_query(query)
-            self.assertTrue(len(parsed.predicates().joins()) == 1)
-            self.assertTrue(len(parsed.predicates().filters()) == 0)
-
-        query = "SELECT * FROM R, S WHERE R.a IN (SELECT T.b FROM T WHERE T.c = 42)"
-        with self.subTest("IN filter for independent subquery", query=query):
-            parsed = parser.parse_query(query)
-            self.assertTrue(len(parsed.predicates().joins()) == 0)
-            self.assertTrue(len(parsed.predicates().filters()) == 1)
-
-            query = "SELECT * FROM R, S WHERE R.a IN (SELECT T.b FROM T WHERE T.c = T.d)"
-            with self.subTest("IN filter for dependent subquery", query=query):
-                parsed = parser.parse_query(query)
-                self.assertTrue(len(parsed.predicates().joins()) == 0)
-                self.assertTrue(len(parsed.predicates().filters()) == 1)
-
-    def test_unary_predicate(self) -> None:
-        query = "SELECT * FROM R WHERE EXISTS (SELECT * FROM S WHERE R.a = S.b)"
-        with self.subTest("EXISTS for dependent subquery", query=query):
-            parsed = parser.parse_query(query)
-            self.assertTrue(len(parsed.predicates().joins()) == 0)
-            self.assertTrue(len(parsed.predicates().filters()) == 1)
-
-        query = "SELECT * FROM R WHERE NOT EXISTS (SELECT * FROM S WHERE R.a = S.b)"
-        with self.subTest("NOT EXISTS for dependent subquery", query=query):
-            parsed = parser.parse_query(query)
-            self.assertTrue(len(parsed.predicates().joins()) == 0)
-            self.assertTrue(len(parsed.predicates().filters()) == 1)
-
-        query = "SELECT * FROM R, S WHERE my_udf(R.a)"
-        with self.subTest("Unary UDF filter", query=query):
-            parsed = parser.parse_query(query)
-            self.assertTrue(len(parsed.predicates().joins()) == 0)
-            self.assertTrue(len(parsed.predicates().filters()) == 1)
-
-        query = "SELECT * FROM R, S WHERE my_udf(R.a, S.b)"
-        with self.subTest("Unary UDF join", query=query):
-            parsed = parser.parse_query(query)
-            self.assertTrue(len(parsed.predicates().joins()) == 1)
-            self.assertTrue(len(parsed.predicates().filters()) == 0)
 
 
 class TransformationTests(unittest.TestCase):
     def test_column_binding(self) -> None:
-        tab_r = base.TableReference("R")
-        col_r_a = base.ColumnReference("a", tab_r)
-        col_r_b = base.ColumnReference("b", tab_r)
-
-        tab_s = base.TableReference("S")
-        col_s_c = base.ColumnReference("c", tab_s)
-
-        query = "SELECT R.a FROM R WHERE R.b = 42"
-        with self.subTest("Simple binding through full name", query=query):
-            parsed = parser.parse_query(query, bind_columns=False)  # bind_columns refers to live binding
-            self.assertSetEqual(parsed.select_clause.columns(), {col_r_a})
-            self.assertSetEqual(parsed.where_clause.columns(), {col_r_b})
-
-        query = "SELECT S.c FROM R, S WHERE R.a = S.c AND R.b = 42"
-        with self.subTest("Simple binding in join", query=query):
-            parsed = parser.parse_query(query, bind_columns=False)  # bind_columns refers to live binding
-            self.assertSetEqual(parsed.select_clause.columns(), {col_s_c})
-            self.assertSetEqual(parsed.where_clause.columns(), {col_r_a, col_r_b, col_s_c})
+        pass
 
 
-class ParserTests(regression_suite.QueryTestCase):
+class ParserTests(unittest.TestCase):
     def test_parse_subquery_without_predicates(self) -> None:
         query = "SELECT * FROM R WHERE R.a IN (SELECT S.b FROM S)"
         parsed = parser.parse_query(query)
-        self.assertTrue(len(parsed.subqueries()) == 1, "Should detect 1 subquery")
-
-    def test_count_distinct(self) -> None:
-        query = "SELECT COUNT(DISTINCT *) FROM R"
-        parsed = parser.parse_query(query)
-        self.assertQueriesEqual(query, parsed, "Did not parse/format COUNT(DISTINCT *) correctly.")
-
-    def test_is_predicate(self) -> None:
-        query = "SELECT * FROM R WHERE R.a IS NULL"
-        parsed = parser.parse_query(query)
-        self.assertQueriesEqual(query, parsed, "Did not parse/format IS NULL correctly.")
-        self.assertTrue(len(parsed.predicates().filters()) == 1, "Should detect 1 filter for IS NULL")
-
-        query = "SELECT * FROM R WHERE R.a IS NOT NULL"
-        parsed = parser.parse_query(query)
-        self.assertQueriesEqual(query, parsed, "Did not parse/format IS NOT NULL correctly.")
-        self.assertTrue(len(parsed.predicates().filters()) == 1, "Should detect 1 filter for IS NOT NULL")
-
-    def test_unary_udf_filter(self) -> None:
-        query = "SELECT * FROM R WHERE my_udf(R.a)"
-        parsed = parser.parse_query(query)
-        self.assertQueriesEqual(query, parsed, "Did not parse/format unary UDF filter correctly.")
-        self.assertTrue(len(parsed.predicates().filters()) == 1, "Should detect 1 filter for unary UDF filter")
+        self.assertTrue(len(list(parsed.predicates().joins())) == 1)
 
 
 class RegressionTests(unittest.TestCase):
