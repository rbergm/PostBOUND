"""PostBOUND - A research framework for query optimization in relational database systems.

On a high level, PostBOUND is designed for the following workflow: different optimization stratgies - so called optimization
_stages_ - are implemented according to specific interfaces. For example, there are stages that select the join order for an
input query, or stages that compute the cardinality of intermediate results. The different stages are combined in an
`OptimizationPipeline`. Most of the time, the pipeline applies the strategies to each input query in a sequential manner, one
optimization stage after another. The result of the optimization strategies is an abstract description of the optimization
decisions, e.g. which join order to use or how a specific join should be performed. Lastly, the pipeline ensures that the
selected optimization decisions are actually enforced when executing the query and provides an optimized version of the input
query.  Notice that PostBOUND does not interfere with the native optimizer of different database systems directly, since that
would involve a lot of complicated and error-prone code, if it is possible at all. Instead, PostBOUND follows an indirect
approach and makes use of the fact that many database systems (and specifically all of the supported systems) incorporate
proprietary extensions to the SQL standard - mostly in the form of so-called *hint blocks*. These are SQL comments that can be
placed at specific places in the query and have special syntax which tells the optimizer to modify the query execution plan in
a certain way. Alternatively, some systems also interpret certain SQL constructs differently and disable certain optimization
features for them. E.g. by using the explicit *JOIN ON* syntax instead of specifying joins implicitly through *FROM* and
*WHERE* clause, join order optimization can be disabled for some systems. These system-specific properties are utilitized by
PostBOUND to enforce the selected query execution plan at runtime.

In addition to the optimization pipeline, PostBOUND provides a lot of infrastructure to aid in the common tasks of (research
in) query optimization. For example, PostBOUND introduces a high-level query abstraction and provides utilities to parse SQL
queries, apply transformations to them or to access their predicates. Furthermore, a unified interface for different database
systems, e.g. regarding statistics or query plans, allows optimization algorithms to focus on their actual optimization
problem. Likewise, utilities for workloads and benchmarking as well as pre-defined optimization strategies ensure that
evaluations take place on a reproducible foundation.

On a high-level, the PostBOUND project is structured as follows:

- this module contains the actual optimization pipelines and their optimization stages
- the `optimizer` package provides the basic data structures that encode optimization decisions (e.g. selected physical
  operators) as well as general utilities (e.g. a join graph abstraction). Notice that the `optimizer` package is accessible
  under the `opt` alias.
- the `qal` package provides the query abstraction used throughout PostBOUND, as well as logic to parse and transform
  query instances
- the `db` package contains all parts of PostBOUND that concern database interaction. That includes retrieving data
  from different database systems, as well as generating queries for execution based on the optimization decisions
- the `workloads` package provides utilities to load benchmark queries, measure the execution time of different optimization
  pipelines on those benchmarks and offers quick access to some popular workloads
- the `util` package contains algorithms and types that do not belong to specific parts of PostBOUND and are more
  general in nature
- the `vis` package also contains a number of utilities, but with a strict focus on the visualization of different objects that
  are frequently encoutered in the optimization context (such as join trees, query execution plans and join orders). This
  package should only be used if PostBOUND has been installed with visualization support and has to be imported explicitly.

To get a general idea of how to work with PostBOUND and where to start, please take a look at the README and the example
scripts.
Most of the modules are available directly from the main package, so generally you just need to ``import postbound as pb``.
In some cases (e.g. for pre-defined optimization strategies), explicit imports are required. This is described in detail in the
documentation of the respective modules.


Optimization pipeline
---------------------

PostBOUND does not provide a single pipeline implementation. Rather, different pipeline types exists to accomodate
different use-cases. See the documentation of the general `OptimizationPipeline` base class for details. That class serves as
the smallest common denominator among all pipeline implementations. Based on the general interface, the most commonly used
pipelines are the `TextBookOptimizationPipeline` and the `MultiStageOptimizationPipeline`. The former models an optimizer based
on the traditional architecture of cost-based optimizers (i.e. plan enumerator, cost model and cardinality estimator). The
latter first computes a join order and afterwards selects the physical operators for this join order. The resulting plan can be
further parameterized, e.g. using cardinality estimates. Importantly, the `MultiStageOptimizationPipeline` allows to leave some
of the stages empty, which forces the native query optimizer to "fill the gaps" with its own policies. For example, one might
only compute a join order along with the cardinality estimates. The target optimizer would then select the physical operators
based on its own cost model, but using the cardinality estimates in place of its own estimation procedures.

To develop custom optimization algorithms and make use of PostBOUND's pipeline abstraction, the optimization stages are the
interfaces that need to be implemented. They specify the basic interface that pipelines expect and provide additional
information about the selected optimization strategies. Depending on the specific pipeline type, different stages have to be
implemented and each pipeline can require a different amount of steps that need to be applied in a different order. Refer to
the documentation of the respective pipelines for details.


General Workflow
----------------

To implement an optimization strategy, the necessary pipelines as well as its stages need to be identified first. The stages
are designed as abstract interfaces that need to be implemented by the new algorithm. Secondly, a target database has to be
chosen. This is necessary for two reasons: database systems provide different functionality. Therefore, PostBOUND provides some
checks to ensure that the optimization decisions can actually be enforced on the selected database system. Furthermore,
remember that PostBOUND does not actually interfer with the native optimizer of a database system. Instead, it uses optimizer
hints to apply the optimization decisions during query execution. These hints are system-specific and the hint generation
process is also provided by the database system.

An end-to-end optimization scenario typically involves the following steps (some are carried out by PostBOUND automatically,
some require user input):

1. obtaining a working database connection (see the `db` package)
2. setting up the optimization pipeline by configuring the different stages (this is done by the user)
3. building the pipeline
4. loading a workload to optimize (see the `workloads` module)
5. optimizing an input query (this is done by the pipeline)
6. generating the appropriate plan metadata, mostly query hints (this is done by the pipeline and supported by the `db`
   package)
7. executing the input query with the optimization metadata (either manually or using the `executor` module)

"""

from . import _bench as bench
from . import db, experiments, qal, util
from . import optimizer as opt
from ._core import (
    Cardinality,
    ColumnReference,
    Cost,
    IntermediateOperator,
    JoinOperator,
    PhysicalOperator,
    ScanOperator,
    TableReference,
)
from ._hints import (
    PhysicalOperatorAssignment,
    PlanParameterization,
)
from ._jointree import LogicalJoinTree
from ._pipelines import (
    IncrementalOptimizationPipeline,
    IntegratedOptimizationPipeline,
    MultiStageOptimizationPipeline,
    OptimizationPipeline,
    OptimizationSettings,
    TextBookOptimizationPipeline,
)
from ._qep import (
    PlanEstimates,
    PlanMeasures,
    PlanParams,
    QueryPlan,
    SortKey,
    Subplan,
)
from ._stages import (
    CardinalityEstimator,
    CompleteOptimizationAlgorithm,
    CostModel,
    IncrementalOptimizationStep,
    JoinOrderOptimization,
    OptimizationPreCheck,
    OptimizationStage,
    ParameterGeneration,
    PhysicalOperatorSelection,
    PlanEnumerator,
    as_complete_algorithm,
)
from ._validation import PreCheckResult, UnsupportedQueryError, UnsupportedSystemError
from .db import _duckdb as duckdb
from .db import postgres
from .db._db import Database
from .experiments import analysis, workloads
from .qal import relalg, transform
from .qal._qal import SqlQuery
from .qal.parser import parse_query

<<<<<<< HEAD
__version__ = "0.18.1"
=======
__version__ = "0.19.0"
>>>>>>> 41038f24

__all__ = [
    "db",
    "opt",
    "qal",
    "experiments",
    "util",
    "Cost",
    "Cardinality",
    "TableReference",
    "ColumnReference",
    "PhysicalOperator",
    "ScanOperator",
    "JoinOperator",
    "IntermediateOperator",
    "OptimizationPipeline",
    "CompleteOptimizationAlgorithm",
    "IntegratedOptimizationPipeline",
    "CardinalityEstimator",
    "CostModel",
    "PlanEnumerator",
    "TextBookOptimizationPipeline",
    "JoinOrderOptimization",
    "PhysicalOperatorSelection",
    "ParameterGeneration",
    "MultiStageOptimizationPipeline",
    "IncrementalOptimizationStep",
    "IncrementalOptimizationPipeline",
    "as_complete_algorithm",
    "OptimizationStage",
    "UnsupportedQueryError",
    "UnsupportedSystemError",
    "OptimizationPreCheck",
    "PreCheckResult",
    "OptimizationSettings",
    "Database",
    "postgres",
    "duckdb",
    "relalg",
    "transform",
    "SqlQuery",
    "parse_query",
    "PlanEstimates",
    "PlanMeasures",
    "PlanParams",
    "QueryPlan",
    "SortKey",
    "Subplan",
    "LogicalJoinTree",
    "PhysicalOperatorAssignment",
    "PlanParameterization",
    "_cardinalities",
    "validation",
    "analysis",
    "workloads",
    "bench",
]<|MERGE_RESOLUTION|>--- conflicted
+++ resolved
@@ -151,11 +151,7 @@
 from .qal._qal import SqlQuery
 from .qal.parser import parse_query
 
-<<<<<<< HEAD
-__version__ = "0.18.1"
-=======
 __version__ = "0.19.0"
->>>>>>> 41038f24
 
 __all__ = [
     "db",
