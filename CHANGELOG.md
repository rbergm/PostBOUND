# Changelog

Version numbers are composed of three components, i.e. _major_._minor_._patch_
As a rough guideline, patch releases are just for fixing bugs or adding minor details (e.g. a new default parameter to some
function), minor releases change slightly larger parts of the framework or add significant new functionality (e.g. a new
optimization pipeline or support for an SQL feature). Major releases fundamentally shift how the framework is used and indicate
stability. Since we are not ready for the 1.0 release yet, this does not matter right now.

---

<<<<<<< HEAD
# ➡ Version 0.18.1 _(current)_

## 🐣 New features
- _None_

## 💀 Breaking changes
- Removed the (legacy) `policies` package. This was not used outside of UES and is now part of its module.
- Switched the default mode for the *setup-py-venv.sh* script to no longer build the documentation. It must now be explicitly
  enabled using the `--include-doc` flag. This drastically speeds up the setup process for most users. At the same time, local
  documentation is no longer necessary since the online documentation at
  (ReadTheDocs)[https://postbound.readthedocs.io/en/latest/] was introduced.
=======
# ➡ Version 0.19.0 _(current)_

## 🐣 New features
- PostBOUND is now directly available from PyPI as the `postbound` package. No need for a manual installation anymore!
- Introduced lazy imports for all pre-defined optimization strategies. This makes the previous `strategies` package obsolete
  (see _Breaking changes_ below). Now, all optimization algorithms can be directly used from the `optimizer` package without
  need for explicit imports. E.g., you can simply do `pb.opt.ues` to access the UES join ordering algorithm. Since the imports
  are lazy, no unnecessary dependencies are loaded unless the specific strategy is used. In practical terms, you don't need to
  install pytorch preemptively just because there is some machine learning-based optimizer available (which currently is not
  the case anyway).
- Simplified the access to query predicates. `SqlQuery` now provides direct access to `filters_for()`, `joins_between()`, etc.
  This eliminates the need to constantly access the `QueryPredicates` wrapper and should streamline common use-cases.
- Added two new powerful database schema introspection methods: `join_equivalence_keys` and `join_equivalence_classes` can be
  used to retrieve all possible keys that can be equi-joined between two tables.

## 💀 Breaking changes
- Removed the `strategies` package. All strategies are now directly available as part of the `optimizer` module.
  Instead of doing `from postbound.optimizer.strategies import ues` one can now directly do `pb.opt.ues`.
- Removed the `DefaultPredicateHandler` of the query abstraction layer. This was never actually used and only complicated
  things, especially for new users.
>>>>>>> 41038f24

## 📰 Updates
- _None_

## 🏥 Fixes
<<<<<<< HEAD
- [ 🐘 ] Fixed timeout query execution not terminating the query correctly on the server when a timeout was reached. It turns
  out psycopg does not cancel the query when the process is terminated. We now explicitly issue a `pg_cancel_backend()` call to
  cancel the query on the server side.
- Fixed workload setup scripts (`workload-job-setup.sh`, etc.) failing if a database with the target name as its suffix
  existed (e.g. when a database named *imdb* should be created but *imdb-test* already exists).
- Fixed `describe()` on the Postgres interface not working for Postgres 18. We now ignore all system catalog tables.
- Fixed regression affecting the pre-defined cardinality estimators after the unification of the `CardinalityGenerator` and
  `CardinalityEstimator` interfaces.
=======
- Resolved a bunch of issues that caused the Postgres-style dynamic programming enumerator to fail
>>>>>>> 41038f24

## 🪲 Known bugs
- [ 🐘 🍏 ] The automatic optimization of the Postgres server configuration as part of the Docker installation does not work
  on MacOS. Currently, this should be considered as wontfix.

---


# 🛣 Roadmap

Currently, we plan to implement the following features in the future (in no particular order):

- Providing a Substrait export for query plans
- Better benchmarking setup, mostly focused on comparing one or multiple optimization pipelines and creating better experiment
  logs and the ability to cancel/resume long-running benchmarks
- Adding popular optimization algorithms to the collection of pre-defined optimizers

---


# 🕑 Past versions

<<<<<<< HEAD
=======
## 🕑 Version 0.18.1

### 🐣 New features
- _None_

### 💀 Breaking changes
- Removed the (legacy) `policies` package. This was not used outside of UES and is now part of its module.
- Switched the default mode for the *setup-py-venv.sh* script to no longer build the documentation. It must now be explicitly
  enabled using the `--include-doc` flag. This drastically speeds up the setup process for most users. At the same time, local
  documentation is no longer necessary since the online documentation at
  (ReadTheDocs)[https://postbound.readthedocs.io/en/latest/] was introduced.

### 📰 Updates
- _None_

### 🏥 Fixes
- [ 🐘 ] Fixed timeout query execution not terminating the query correctly on the server when a timeout was reached. It turns
  out psycopg does not cancel the query when the process is terminated. We now explicitly issue a `pg_cancel_backend()` call to
  cancel the query on the server side.
- Fixed workload setup scripts (`workload-job-setup.sh`, etc.) failing if a database with the target name as its suffix
  existed (e.g. when a database named *imdb* should be created but *imdb-test* already exists).
- Fixed `describe()` on the Postgres interface not working for Postgres 18. We now ignore all system catalog tables.
- Fixed regression affecting the pre-defined cardinality estimators after the unification of the `CardinalityGenerator` and
  `CardinalityEstimator` interfaces.

### 🪲 Known bugs
- [ 🐘 🍏 ] The automatic optimization of the Postgres server configuration as part of the Docker installation does not work
  on MacOS. Currently, this should be considered as wontfix.

---


>>>>>>> 41038f24
## 🕑 Version 0.18.0 _(current)_

This is a pretty large release with lots of new features and changes, some of them breaking. Generally, this release tries
to simplify the public API and make PostBOUND much easier to use, especially for newcomers.

### 🐣 New features
- Eliminated the need to store workload queries directly in the Git repository. Instead, workloads are now
  downloaded on demand and cached locally. This drastically reduces the size of the PostBOUND repository and makes it
  easier to add new workloads in the future. The access functions for pre-defined workloads (e.g. `workloads.job()`) remain
  unchanged (but see _Breaking changes_ below).
- `execute_workload()` now accepts optimization pipelines as well as single optimization stages and automatically optimizes
  all queries on the fly. This makes `execute_workload()` the single entry point for benchmarking workloads with PostBOUND
  (see _Breaking changes_ below).
- Added a new `use()` method to `MultiStageOptimizationPipeline` and `TextBookOptimizationPipeline`. They serve as a
  replacement for the various `setup_XXX()` methods and allow to configure optimization stages in a more fluent way.
- Added support for parallel plans in the Postgres-style plan enumerator
- Added support for bushy plans in the Postgres-style plan enumerator
- Added a `last(n)` method to workloads to retrieve the last _n_ queries
- Added support for the [JOB-Complex workload](https://www.vldb.org/2025/Workshops/VLDB-Workshops-2025/AIDB/AIDB25_8.pdf)
- [ 🦆 🐳 ] Added support for DuckDB when setting up a Docker container
- [ 🐘 ] Added support for Postgres 18
- [ 🐘 ] Added `start()`, `stop()` and `is_running()` functions to manage a local Postgres server
- [ 🐘 ] Added `data_dir()` function to retrieve the data directory of the Postgres server
- [ 🐘 ] Added a `logfile()` method to the Postgres interface to retrieve the log file of a local Postgres server
- [ 🐘 ] The parallel query executor now supports optional callbacks

### 💀 Breaking changes
- The minimum required Python version is now 3.12. This enables us to use lazy_load to improve the usage of pre-defined
  optimization strategies (see above).
- Removed the `workloads_base_dir` global variable. Pre-defined workloads are now automatically downloaded on demand and cached
  locally.
- Integrated the `CardinalityGenerator` directly into the `CardinalityEstimator` interface. Each `CardinalityEstimator` can
  now be used in places where a `ParameterGeneration` is expected.
- Eliminated all duplicate imports in the public API. Core classes and functions are now only available from a single location
  with a focus on succinctness. For example, the `Database` interface is now only available as `pb.Database` and the duplicate
  import `pb.db.Database` has been removed. Similarly, `SqlQuery` is now only available as `pb.SqlQuery` and no longer as
  `pb.qal.SqlQuery`.
- Renamed the `QueryPreparationService` to `QueryPreparation` to be more succint and less Java-ish
- Removed the `executor` module and moved its functionality into the `bench` module.
- Removed `optimize_and_execute_workload()` as well as `execute_query()` and `optimize_and_execute_query()`.
  `execute_workload()` is now the single entry point for benchmarking. It incorporates all functionality of the removed
  functions.
- Renamed the attributes of `PlanParameterization` to be more succint
- [ 🐘 ] Migrate to Meson/Ninja for Postgres setup. This seems more stable/reliable across platforms overall (especially MacOS).

### 📰 Updates
- Much improved detection of Postgres hinting backends, especially for recent Postgres versions
- `execute_workload()` and `optimize_and_execute_workload()` no longer break for any error during query execution. Instead,
  the error is logged to the output file and the execution continues with the next query. This behavior can be controlled
  using the `error_action` parameter.
- Starting a local Postgres server now supports specifying a log file
- When the textbook pipeline auto-selects a Postgres-style enumerator, the enumerator is now configured similarly to the target
  database. E.g., if the textbook is setup for a Postgres database that has nested-loop joins disabled, the enumerator will
  also disable these joins.

### 🏥 Fixes
- Many smaller fixes throughout the codebase, but especially to Postgres hint generation and query plans
- [ 🦆 ] Fixed DuckDB performance regressions when executing query with timeout
- [ 🦆 ] Fixed DuckDB schema interface using a broken cursor variable
- [ 🦆 ] Fixed DuckDB statistics catalog not retaining config across calls. Previously, each call to `statistics()` on the DuckDB
  interface resulted in a new statistics catalog being created. This made it impossible to configure whether to use emulated
  statistics or not.
- [ 🦆 ] Fixed query execution with timeouts on DuckDB failing on MacOS. It seems that the DuckDB connection is only pickle-able
  on Linux-based systems.

### 🪲 Known bugs
- [ 🐘 🍏 ] The automatic optimization of the Postgres server configuration as part of the Docker installation does not work on
  MacOS

---


## 🕑 Version 0.17.3

### 🐣 New features
- 🐘 Added `start()`, `stop()` and `is_running()` functions to manage a local Postgres server
- 🐘 Added `data_dir()` function to retrieve the data directory of the Postgres server
- 🐘 The parallel query executor now supports optional callbacks

## 💀 Breaking changes
- _None_

### 📰 Updates
- The `to_json()` utility now handles `Path` objects
- 🐘 Calling  `connect()` now also supports a _Path_-typed param for the config file

### 🏥 Fixes
- 🐳 Fixed Docker setup when a vanilla Postgres is configured instead of pg_lab
- 🐘 Fixed Postgres setup with very old server releases (12.4 specifically)
- 🦆 Fixed DuckDB schema interface using a broken cursor variable
- 🦆 Fixed query execution with timeouts on DuckDB failing on MacOS. It seems that the DuckDB connection is only pickle-able
  on Linux-based systems.

### 🪲 Known bugs
- The automatic optimization of the Postgres server configuration as part of the Docker installation does not work on MacOS

---


## 🕑 Version 0.17.2

### 🐣 New features
- 🦆 Exposed DuckDB's internal `parse_duckdb_plan()` in the DuckDB module to support manual conversion of DuckDB's plan output to
  `QueryPlan` instances
- 🐘 🦆 Added support for timeouts in `analyze_plan()` for Postgres and DuckDB

### 💀 Breaking changes
- _None_

### 📰 Updates
- Query plans created by the dynamic programming enumerator (including the Postgres-specific variant) now include filter
  conditions for scan operators and join conditions for join operators.
- 🐘 🦆 Calling `connect()` to get a Postgres or DuckDB connection now checks if the connection is still valid and
  re-establishes the connection if it has been closed before.
- 🦆 No longer issue warnings when parsing a DuckDB query plan with filter, projection or aggregate nodes.

### 🏥 Fixes
- Use the main branch in the Docker setup
- 🦆 Fixed hint syntax for global settings in DuckDB

### 🪲 Known bugs
- _None_

---


## 🕑 Version 0.17.1

### 🐣 New features
- _None_

### 💀 Breaking changes
- _None_

### 📰 Updates
- _None_

### 🏥 Fixes
- 🐳 Multiple setup fixes for the Docker file

### 🪲 Known bugs
- _None_

---


## 🕑 Version 0.17.0

### 🐣 New features
- 🦆 DuckDB is now a supported database system using the [quacklab backend](https://github.com/rbergm/quacklab)
- Added a new `StopwatchSupport` protocol for database backends. This allows to obtain (comparatively) precise timing
  information for query execution. Postgres and DuckDB currently support this protocol and the `execute_XXX` utilities
  automatically detect whether the target database supports this functionality.
- Added JOB-light as a pre-defined workload
- When executing a query with a timeout on the Postgres backend, errors will now be properly propagated to the client.
  Practically, this means that the `execute_query` function will raise a `DatabaseServerError` directly.
- 🐳 Revamped the Docker setup to properly use volumes. Instead of setting up the database, etc. when building the image,
  this is now delayed until the actual container is created. This process allows to make all of the internals available on the
  host using volumes.

### 💀 Breaking changes
- _None_

### 📰 Updates
- _AT_ is now a reserved SQL keyword and will be automatically escaped when used as an identifier. This keeps DuckDB quiet on
  the JOB workload.
- Can now pass arbitrary `UserString` instances to `execute_query()` on the Postgres backend.
- Moved `simplify_result_set` into the public API of the _db_ package. All backends are practically doing the same stuff
  anyway.
- Refactored the internals of query execution with timeouts on Postgres. The query is still executed in a separate process, but
  the process now establishes its own database connection instead of sharing the connection from the main process. This
  circumvents issues with the connection not being pickle-able on some systems (looking at you, Windows).
- Added support for timestamp-based columns in the database query cache.

### 🏥 Fixes
- Fixed `PostgresSetting` not being pickle-able. This temporarily broke the refactored timeout query execution logic for
  Postgres.
- 🐘 🍏 Fixed SSB setup for Postgres on MacOS

### 🪲 Known bugs
- _None_

---


## 🕑 Version 0.16.1

### 🐣 New features
- _None_

### 💀 Breaking changes
- Edges in the schema graph now contain an explicit list of foreign key references (see _Fixes_)

### 📰 Updates
- Made `Cardinality` objects JSON-serializable
- Setting a timeout to 0 when executing a query on Postgres now disabled the timeout

### 🏥 Fixes
- Fixed non-deterministic edge annotations in the schema graph. The old implementation implicitly assumed that there could only
  be a single foreign key reference between two tables. If there were multiple such references, the foreign key constraint that
  appears in the edge annotation was "random". To fix this, we now store an explicit list of foreign keys in the edges.
- Fixed query plan JSON serialization/deserialization not respecting custom data correctly
- Fixed `read_operator_json` not re-constructing intermediate operators correctly. Transitively, this fixes
  `read_query_plan_json` not working for plans with intermediate operators.

### 🪲 Known bugs
- 🐘 `PostgresConfiguration` cannot be passed directly to `execute_query()` or a manual psycopg cursor. It seems that psycopg
  does not recognize *UserString* as a valid string and raises an error. As a workaround, make sure to call *str()* on the
  configuration before trying to execute it. `apply_configuration()` does so automatically.

---


## 🕑 Version 0.16.0

### 🐣 New features
- Added a proper high-level documentation available at https://postbound.readthedocs.io/en/latest/
- Introduced a new `SimpleJoin` as a streamlined representation of simple inner equi-join predicates.

### 💀 Breaking changes
- Renamed `SimplifiedFilterView` to `SimpleFilter` for more conciseness (and to align with `SimpleJoin`)
- Made `JoinGraph` and related objects available in the `optimizer` package

### 📰 Updates
- Added a `simplify()` method to query predicates to provide all simplified counterparts of the joins and filters.
  `all_simple()` can be used to check whether all predicates can be simplified beforehand.
- Postgres database classes now have hashing and equality comparison support
- Added _str_ support for all pipelines and stages
- Improved type hints for `simplify()` and `enlist()`
- tqdm is now a default dependency
- 🐘 Migrated the `cooldown_tables()` method to pg_temperature

### 🏥 Fixes
- 🍏 Hardened much of the system interaction to support MacOS much better. PostBOUND should now work on MacOS without any
  issues (we hope so at least)
- Add missing _self_ parameter to cost model cleanup

### 🪲 Known bugs
- 🐘 `PostgresConfiguration` cannot be passed directly to `execute_query()` or a manual psycopg cursor. It seems that psycopg
  does not recognize *UserString* as a valid string and raises an error. As a workaround, make sure to call *str()* on the
  configuration before trying to execute it. `apply_configuration()` does so automatically.

---

## 🕑 Version 0.15.4

### 🐣 New features
- Added [tqdm](https://tqdm.github.io/)-support for the benchmark utilities like `execute_workload()`

### 💀 Breaking changes
- _None_

### 📰 Updates
- The data frames returned by `execute_workload()` and related methods have proper indexes now.

### 🏥 Fixes
- Pre-defined workloads (`workloads.job()`, etc.) are now supported when running as a pip module.
- Fixed being unable to compare cardinalities to ints or floats when used as a second argument.
- Fixed typo in relalg module preventing parsing of any queries to relational algebra

### 🪲 Known bugs
- 🐘 `PostgresConfiguration` cannot be passed directly to `execute_query()` or a manual psycopg cursor. It seems that psycopg
  does not recognize *UserString* as a valid string and raises an error. As a workaround, make sure to call *str()* on the
  configuration before trying to execute it. `apply_configuration()` does so automatically.

---


## 🕑 Version 0.15.3


### 🐣 New features
- 🐘 Added direct support for executing queries with timeouts. There is not need for the `TimeoutExecutor` any more (but we
      still  use it internally, so we don't deprecate it yet). Whether a database interface is capable of using timeouts can be
      checked using the `TimeoutSupport` protocol.

### 💀 Breaking changes
- _None_

### 📰 Updates
- Physical operators can now be json-serialized
- Relaxed parameters for `transform.extract_query_fragment` to accept plain table objects

### 🏥 Fixes
- Fixed JSON serialization of physical operator assignments
- `Cardinality` now implements *\_\_truediv\_\_* rather than *\_\_div\_\_* to properly support _card / number_

### 🪲 Known bugs
- 🐘 `PostgresConfiguration` cannot be passed directly to `execute_query()` or a manual psycopg cursor. It seems that psycopg
  does not recognize *UserString* as a valid string and raises an error. As a workaround, make sure to call *str()* on the
  configuration before trying to execute it. `apply_configuration()` does so automatically.
- Pre-defined workloads (`workloads.job()`, etc) do not work if installed as a Pip module. This is because the build process
  does not retain the workload directory in the `site_packages`.

---


## 🕑 Version 0.15.2


### 🐣 New features
- Much improved `tools/setup-py-venv.sh`: now auto-updates the PostBOUND source code and supports installation into an active
  virtual environment. This provides direct support for installing an update of PostBOUND into the virtual environment.
- Workload benchmarking functions can write their results progressively after each workload repetition
- Added support for table functions to the QAL (e.g. `SELECT * FROM my_udf()`), including the parser
- Added support for non-default *FETCH* clauses, e.g. `FETCH PRIOR 5 ROWS ONLY`. Notice that the parser only supports
  *FETCH FIRST* and *FETCH NEXT* (b/c this is what Postgres supports). *TIES* are still not implemented.


### 💀 Breaking changes
- Renamed the `TwoStageOptimizationPipeline` to `MultiStageOptimizationPipeline`. It wasn't _really_ two stage in the first
  place

### 📰 Updates
- Switched to `perf_counter_ns()` for executor-related execution time measurements (e.g. `optimize_and_execute_workload()`)
- 🐳 Allow customizing the Postgres version when building a Docker container.
- Physical operators can now be json-serialized
- Relaxed parameters for `transform.extract_query_fragment` to accept plain table objects

### 🏥 Fixes
- Multiple smaller fixes concerning state management in the textbook optimization pipeline
- Fixed JSON serialization of physical operator assignments
- `Cardinality` now implements _\_\_truediv\_\__ rather than _\_\_div\_\__ to properly support _card / number_

### 🪲 Known bugs
- 🐘 `PostgresConfiguration` cannot be passed directly to `execute_query()` or a manual psycopg cursor. It seems that psycopg
  does not recognize *UserString* as a valid string and raises an error. As a workaround, make sure to call *str()* on the
  configuration before trying to execute it. `apply_configuration()` does so automatically.
- Pre-defined workloads (`workloads.job()`, etc) do not work if installed as a Pip module. This is because the build process
  does not retain the workload directory in the `site_packages`.

---


## 🕑 Version 0.15.1

_Since this is the direct completion of work started in v0.15.0, we include the 0.15.0 changelog in addition to the_
_0.15.1 changes._

### 🐣 New features
- 🐘 Added a Postgres-style dynamic programming enumerator. This enumerator is used as the default for the textbook
  optimization pipeline whenever the target database is Postgres.
  Current limitations include: no parallel plans and no bushy plans
- `PhysicalOperatorAssignment` can now store intermediate operators (e.g. memoize or materialize)
- Added a `lookup_key` property to query plans. This key represents expressions that are used to build hash tables or memos.
- 🐘 Added a `has_extension()` method to the Postgres interface to check whether the server has a specific extension available

### 💀 Breaking changes
- Refactored `Cardinality` into a proper class to have a single way to represent cardinalities and unknown cardinalities
  accross the entire code base.
- Renamed MySQL's `as_query_execution_plan()` to `as_qep()` in line with the PG terminology

### 📰 Updates
- Reworked native cost estimation for intermediate operators (i.e. materialize, memoize and sort). This now for Postgres now,
  but other systems are still pending (and probably will be for a very long time)
- The query generator now attempts to prewarm the shared buffer before starting the sampling to improve sampling performance
- Refactored all cardinality estimation methods to return their result as a proper `Cardinality` instance, rather than as ints,
  floats, or Optionals
- 🐳 Made Postgres server the main process inside the Docker container, rather than spawning a pseudo-terminal

### 🏥 Fixes
- Properly escape static values containing single quotes
- No longer silently drop intermediate nodes when estimating the cost of intermediate operators
- Corrected broken download links in `workload-stats-setup.sh`
- 🐳 Fixed remote login to the PG instance of the PostBOUND docker container, now using password "postbound"

### 🪲 Known bugs
- 🐘 `PostgresConfiguration` cannot be passed directly to `execute_query()` or a manual psycopg cursor. It seems that psycopg
  does not recognize *UserString* as a valid string and raises an error. As a workaround, make sure to call *str()* on the
  configuration before trying to execute it. `apply_configuration()` does so automatically.
- Pre-defined workloads (`workloads.job()`, etc) do not work if installed as a Pip module. This is because the build process
  does not retain the workload directory in the `site_packages`.

---


## 🕑 Version 0.15.0

### 🐣 New features
- 🐘 Added a Postgres-style dynamic programming enumerator. This enumerator is used as the default for the textbook
  optimization pipeline whenever the target database is Postgres.
  Current limitations include: no parallel plans and no bushy plans
- `PhysicalOperatorAssignment` can now store intermediate operators (e.g. memoize or materialize)
- Added a `lookup_key` property to query plans. This key represents expressions that are used to build hash tables or memos.
- 🐘 Added a `has_extension()` method to the Postgres interface to check whether the server has a specific extension available

### 💀 Breaking changes
- _None_

### 📰 Updates
- Reworked native cost estimation for intermediate operators (i.e. materialize, memoize and sort). This now for Postgres now,
  but other systems are still pending (and probably will be for a very long time)
- The query generator now attempts to prewarm the shared buffer before starting the sampling to improve sampling performance
- Refactored all cardinality estimation methods to return their result as a proper `Cardinality` instance, rather than as ints,
  floats, or Optionals

### 🏥 Fixes
- Properly escape static values containing single quotes
- No longer silently drop intermediate nodes when estimating the cost of intermediate operators
- Corrected broken download links in `workload-stats-setup.sh`

### 🪲 Known bugs
- Pre-defined workloads (`workloads.job()`, etc) do not work if installed as a Pip module. This is because the build process
  does not retain the workload directory in the `site_packages`.

### ⏳ WIP
- Better cardinality representation, rather than just aliasing float or int. This is will probably be included in v0.15.1

---


## 🕑 Version 0.14.2

### 🐣 New features
- Moved the main data structures for the optimizer pipelines to be available as top-level imports, i.e. instead of typing
  `pb.opt.JoinTree`, `pb.JoinTree` can now be used directly. This is consistent with the corresponding optimization stages,
  that have already been available as top-level imports.
- Added a `configure_operator` method to the Postgres optimizer interface
- Created a new example to demonstrate BAO-style algorithms
- Added a new random query generator. Available in the `experiments` package or as a top-level tool.

### 💀 Breaking changes
- Renamed `CardinalityHintsGenerator` to `CardinalityGenerator` and moved it from the `cardinalities` module to be available
  directly in the `optimizer` package.
- Changed how the `IntegratedOptimizationPipeline` is configured to be in line with the other pipelines. We now use a
  `setup()` method followed by `build()` instead of a property-based configuration.

### 📰 Updates
- _None_

### 🏥 Fixes
- _None_

### 🪲 Known bugs
- Pre-defined workloads (`workloads.job()`, etc) do not work if installed as a Pip module. This is because the build process
  does not retain the workload directory in the `site_packages`.

### ⏳ WIP
- Baseline for a Postgres-style dynamic programming plan enumerator. This is not yet complete and trying to initialize the
  corresponding class raises an error for now. The enumerator will probably be ready to go for v0.15.0

---


## 🕑 Version 0.14.1

### 🐣 New features
- _None_

### 💀 Breaking changes
- `SortKey` is now an equivalence class of keys, rather than a single column. The old behavior is now made explicit via methods
  such as `is_compatible_with()`

### 📰 Updates
- 🐘 Assume UTF-8 as the default encoding for Postgres connections
- 🐘 Switched caching behavior of Postgres to only cache queries from the statistics interface by default
- 🐘 Query plan-related methods of the Postgres interface now raise errors the same way that `execute_query()` does
- Added a `star_expression()` method to *SELECT* clauses to retrieve all star expressions from the clause
- Added a utility `create_for(col)` method to create an *ORDER BY* clause for a single column
- Added a new `LogicError` to catch bugs within PostBOUND
- Updated `set_workload.sh` utility to support the Stats benchmark

### 🏥 Fixes
- 🐳 Install additional tools during Docker setup that are important for PostBOUND internals
- 🐳 Configure English + UTF-8 as the locale during Docker setup. This prevents weird interactions with Postgres database,
  specifically when Postgres relied on the current locale to determine appropriate string collations. This issue caused
  string columns to be returned as byte objects instead of proper strings, which breaks a lot of PostBOUND behavior.
- Fixed `open_files()` working incorrectly on newer version of _lsof_
- Fixed `QueryPredicates.filters()` and `QueryPredicates.joins()` not working for empty predicates
- Updated dead download links for the Stats workload in `workload-stats-setup.sh`

### 🪲 Known bugs
- Pre-defined workloads (`workloads.job()`, etc) do not work if installed as a Pip module. This is because the build process
  does not retain the workload directory in the `site_packages`.

### ⏳ WIP
- Baseline for a Postgres-style dynamic programming plan enumerator. This is not yet complete and trying to initialize the
  corresponding class raises an error for now. The enumerator will probably be ready to go for v0.15.0

---


## 🕑 Version 0.14.0

### 🐣 New features
- `PostgresSetting` and `PostgresConfiguration` can now be updated
- Improved schema introspection
  - All schema objects can now provide the Primary key column directly with `primary_key_column()`
  - Foreign key constraints can now be queried via the `foreign_keys_on()` method
  - The entire schema can be represented as a DAG using `as_graph()`

### 💀 Breaking changes
- _None_

### 📰 Updates
- Added a warning when retrieving the actual cardinality of Bitmap AND/OR nodes in Postgres EXPLAIN plans. Postgres does not
  measure these.
- Added `match` support for `PostgresSetting`

### 🏥 Fixes
- _None_

### 🪲 Known bugs
- Pre-defined workloads (`workloads.job()`, etc) do not work if installed as a Pip module. This is because the build process
  does not retain the workload directory in the `site_packages`.

### ⏳ WIP
- Baseline for a Postgres-style dynamic programming plan enumerator. This is not yet complete and trying to initialize the
  corresponding class raises an error for now. The enumerator will probably be ready to go for v0.15.0

---


## 🕑 Version 0.13.3

### 🐣 New features
- Added support for `len()` (providing the plan depth) and `iter()` (iterating over all nodes, including subplans) on
  `QueryPlan`

### 💀 Breaking changes
- Removed scipy dependency. Right now, we don't use this library anyway.

### 📰 Updates
- Made the native cost model more resilient to illegal query plans. It now provides costs of infinity by default.

### 🏥 Fixes
- Fixed `QueryPlan.with_actual_card()` not updating child nodes
- Fixed wrong `__match_args__` in `ValuesTableSource`
- Fixed namespace lookup of aliased CTEs during query parsing which caused some tables to be bound to the wrong table (or no
  table at all)
- Fixed regression causing wrong plan visualization after query plan unification in v0.12.0
- Various fixes for situations when the Postgres hinting and plan analysis services received unusual input

### 🪲 Known bugs
- Pre-defined workloads (`workloads.job()`, etc) do not work if installed as a Pip module. This is because the build process
  does not retain the workload directory in the `site_packages`.

### ⏳ WIP
- Baseline for a Postgres-style dynamic programming plan enumerator. This is not yet complete and trying to initialize the
  corresponding class raises an error for now. The enumerator will probably be ready to go for v0.14.0

---


## 🕑 Version 0.13.2

### 🐣 New features
- `format_quick` now supports different SQL flavors (defaulting to standard SQL and also supporting Postgres)

### 💀 Breaking changes
_None_

### 📰 Updates
- Added `__slots__` to all elements of the QAL for improved performance
- The QAL visitors now support optional `*args` and `*kwargs` to supply additional parameters to the visitor

### 🏥 Fixes
- Fixed last couple of parsing/formatting bugs for SQL queries (hopefully)
- Fixed performance regressions when formatting large SQL queries in Postgres-style SQL

### 🪲 Known bugs
- Pre-defined workloads (`workloads.job()`, etc) do not work if installed as a Pip module. This is because the build process
  does not retain the workload directory in the `site_packages`.

### ⏳ WIP
- Baseline for a Postgres-style dynamic programming plan enumerator. This is not yet complete and trying to initialize the
  corresponding class raises an error for now. The enumerator will probably be ready to go for v0.14.0

---


## 🕑 Version 0.13.1

### 🐣 New features
- Added an `expect_match` keyword parameter to `DatabaseSchema.lookup_column`. If this is true, an error is raised if no
  owning table is found (which is the current behavior). Otherwise, _None_ is returned if no match is found.
- Added support for Postgres' *SELECT DISTINCT ON (cols)* syntax. This required a rework of *SELECT* clauses.

### 💀 Breaking changes
- `MathematicalExpression` is now called `MathExpression` for brevity's sake
- Reworked *SELECT* clauses (see above)

### 📰 Updates
- Lifted restriction to support only query plans with 0-2 children. This is necessary to represent _UNION_ statements of more
  than two queries
- `DatabaseSchema.columns` now provides the columns as a sequence instead of a set, ordered by their ordinal position. This is
  necessary to resolve the columns in a *SELECT \** statement correctly.

### 🏥 Fixes
- Lots and lots of fixes for parsing and formatting (very) complicated SQL queries, including correct table resolution
- Fixed some incorrectly named `__match_args__` in the QAL
- Various fixes for `QueryPlan.find_first_node` and `QueryPlan.find_all_nodes`, including checking the subplan if necessary.
- Fixed parsing of *UNION* plans for Postgres

### 🪲 Known bugs
- Pre-defined workloads (`workloads.job()`, etc) do not work if installed as a Pip module. This is because the build process
  does not retain the workload directory in the `site_packages`.
- Parsing workloads and pretty-printing queries now takes considerably longer than in 0.13.0. This is due to the much more
  complicated parsing logic. We will likely do a performance optimization pass in the near future.

### ⏳ WIP
- Baseline for a Postgres-style dynamic programming plan enumerator. This is not yet complete and trying to initialize the
  corresponding class raises an error for now. The enumerator will probably be ready to go for v0.14.0

---


## 🕑 Version 0.13.0

### 🐣 New features
- Table references can now be localized to a schema
- Type casts now support type arguments, e.g. in `varchar(255)`
- Added support for parsing queries with existing hints
- Added support for parsing `EXPLAIN` queries
- Added a very basic dynamic programming enumerator. This is the default enumerator used in the `TextBookOptimizationPipeline`.
  As a WIP, this default should be switched to a Postgres-style DP algorithm if the target database is Postgres. The basic
  enumerator is probably not what you want in production, but better than always forcing the user to supply her own enumerator.
- Added an `indexes_on()` method to the database schema interface. This function returns all indexes for a specific column.

### 💀 Breaking changes
- `virtual` is now a keyword-parameter when creating a table reference
- Removed `MathOperator.Negate` since this clashed with the representation of plain subtraction operations. Instead, negations
  should be represented by `MathOperator.Subtract` and can now be checked with `math_expr.is_unary()`.

### 📰 Updates
- The schema-related Postgres functions now respect the optional table schema (and fall back to _public_ if no schema was
  specified)
- The `NativeCardinalityEstimator` is now an entire `CardinalityHintsGenerator` rather than just a `CardinalityEstimator`
  for more flexible usage.

### 🏥 Fixes
- Fixed a parser error when parsing a unary mathematical expression (e.g. negations)
- Fixed projections in the `SELECT` clause not quoting their alias if necessary
- Fixed text representation of SQL expressions containing a minus
- Fixed `transform.replace_clause()` stopping prematurely which caused some clauses to be dropped unintentionally
- Quoting rules are now also applied to identifiers which contain upper case characters

### 🪲 Known bugs
- Pre-defined workloads (`workloads.job()`, etc) do not work if installed as a Pip module. This is because the build process
  does not retain the workload directory in the `site_packages`.

### ⏳ WIP
- Baseline for a Postgres-style dynamic programming plan enumerator. This is not yet complete and trying to initialize the
  corresponding class raises an error for now. The enumerator will probably be ready to go for v0.14.0

---


## 🕑 Version 0.12.1

### 🐣 New features
- Added a bunch of convenience methods to parts of the QAL, e.g. the `CommonTableExpression` supports `len` now and its CTEs
  can be iterated over directly.

### 💀 Breaking changes
- Renamed the filter predicate when creating function expressions to `filter_where` to align with the property name.

### 📰 Updates
- Added missing `visit_predicate_expr` method to the SQL expression visitor. This was a regression caused by making the
  `AbstractPredicate` an SQL expression.
- Raise a more descriptive error message when parsing a single query of workload fails.

### 🏥 Fixes
- Fixed `transform.rename_table()` only renaming column references to a table, but not the actual table (before, renaming *R*
  to *S* in `SELECT R.a FROM R` produced `SELECT S.a FROM R` rather than `SELECT S.a FROM S`).
- Fixed parsed window functions containing a plain string function name rather than an actual `FunctionExpression`
- Fixed typos in some `__match_args__`
- Fixed `format_quick` not using quoted identifiers in all cases

### 🪲 Known bugs
- Pre-defined workloads (`workloads.job()`, etc) do not work if installed as a Pip module. This is because the build process
  does not retain the workload directory in the `site_packages`.

### ⏳ WIP
- Baseline for dynamic programming plan enumerator. This is not yet complete and trying to initialize a corresponding class
  raises an error for now. The enumerator will probably be ready to go for v0.13.0

---


## 🕑 Version 0.12.0

### 🐣 New features
- Added a new `QueryPlan` class that combines the old `PhysicalQueryPlan` created by the optimizer modules and the old
  `QueryExecutionPlan` created by the database interfaces.
- Added JSON serialization/de-serialization functionality for query plans
- Added support for recursive CTEs

### 💀 Breaking changes
- The `generate_hints` method for databases now uses some named and some default arguments.
- Hash joins are now represented with the hash table as the inner probe side and the outer relation being iterated. This is in
  line with Postgres' implementation.
- Removed the `PhysicalQueryPlan` entirely. Use the unified `QueryPlan` instead
- Removed the `QueryExecutionPlan` entirely. Use the unified `QueryPlan` instead
- Renamed `PostgresExplainPlan.as_query_execution_plan()` to `as_qep()` to be more succinct. The same applies to
  `PostgresExplainNode`.

### 📰 Updates
- Moved the `postgres` module to the top of the package, i.e. you can now do `pb.postgres.connect()`
- Moved the `executor` module to the top of the package, i.e. you can now use `pb.executor.QueryPreparationService`
- Added JSON support to `PhysicalOperatorAssignment` and `PlanParameterization`
- Added a convenience method `add` to the `PhysicalOperatorAssignment`. This method figures out what to add where based on the
  parameters and can be more comfortable to use than `set_scan_operator` and `set_join_operator`
- Added a convenience method `columns_of` to `SqlQuery` to quickly retrieve all columns that belong to a specific query.
- Translating a query into relational algebra now retains ordering information and works for general set queries

### 🏥 Fixes
- Fixed a directory error when creating a SSB database for the first time.

### 🪲 Known bugs
- Pre-defined workloads (`workloads.job()`, etc) do not work if installed as a Pip module. This is because the build process
  does not retain the workload directory in the `site_packages`.

### ⏳ WIP
- Baseline for dynamic programming plan enumerator. This is not yet complete and trying to initialize a corresponding class
  raises an error for now. The enumerator will probably be ready to go for v0.13.0

---


## 🕑 Version 0.11.0

### New features
- Added a `fetch` parameter to `workloads.stack()` which automatically loads the stack queries, if they do not exist
- `SimplifiedFilterView` now tolerates cast expressions since they only modify the data type and not the actual values (and
  PostBOUND does not care about the values anyway).

### Updates
- The `workloads_base_dir` now uses an absolute path based on the location of the workloads module. This should circumvent
  problems with PostBOUND installations as a module.

### Fixes
- Fixed usage of system-specific path separators in `workloads.py` module (looking at you, Windows..)
- Fixed errors being raised during `SimplifiedFilterView.can_wrap` checks

---


## 🕑 Version 0.10.1

### New features
- Added support for set operations to SQL queries
- Added support explicit `VALUES` in SQL queries
- Initializing a `TextbookOptimizationPipeline` without a custom enumerator will now auto-select a dynamic programming-based
  enumerator. If the target database is Postgres, a Postgres-inspired implementation of the algorithm will be used.
- Added `LogicalSqlOperators.Is` and `LogicalSqlOperators.IsNot`
- Added a `is_nullable(<column>)` method to the `DatabaseSchema`
- Added convenience methods `null()` and `is_null()` to `StaticValueExpression` to work with `NULL` values
- Added convenience method `InPredicate.subquery()` to create a new `column IN <subquery>` predicate
- Added optional materialization info to common table expressions
- Added support for lateral subqueries
- Added support for `FILTER` in aggregate functions
- Introduced `__match_args__` for most building blocks of the query abstraction. This allows for much more convenient usage in
  `match` expressions.

### Updates
- Switched to [pglast](https://github.com/lelit/pglast) as the underlying parser for SQL queries. Much better parser
  performance and larger SQL support.
- References to tables and columns now automatically apply quoting if necessary

### ⚠ Breaking changes 💀
- Identities of `TableReference` and `ColumnReference` objects are now based on their lowercase representations. This is a
  necessary change caused by the migration to pglast, since Postgres does not retain the original casing of identifiers after
  parsing.
- Removed `BooleanExpression`. Instead, `AbstractPredicate` is a `SqlExpression` now. This removes the weird distinction
  between predicates and expressions.
- Removed illegal SQL operator "**MISSING**", which was an artifact of the mo-sql parser output
- ``IS NULL`` and ``IS NOT NULL`` predicates are no longer represented by `UnaryPredicate` instances, but by `BinaryPredicate`
  with a *None* static value
- `JoinTableSource` now allows for nested structures. In fact, such sources require both a source as well as a target table
  (which might in turn be arbitrary table sources). This is more in line with the SQL standard and was made possible thanks to
  the transition to the pglast parser.

### WIP
- Baseline for dynamic programming plan enumerator. This is not yet complete and trying to initialize a corresponding class
  raises an error for now. The enumerator will probably be ready to go for v0.11.0

---


## 🕑 Version 0.9.0

**The Docker release**

### New features
- Created a Dockerfile with first-class support. It allows to easily install a local version of PostBOUND complete with a
  ready-to-go Postgres instance.
- Physical query plans now provide information about sorted colums
- Added `--cleanup` switches to all workload setup scripts. These remove the input data files once the database has been
  created.

### Updates
- Added a `.root` property to Postgres query plans to retrieve the root plan node more expressively
- Postgres query plans now also store the plan width of the individual operators (avg. width of tuples produced by the operator)

### WIP
- Baseline for dynamic programming plan enumerator. This is not yet complete and trying to initialize a corresponding class
  raises an error for now. The enumerator will probably be ready to go for v0.10.0

---

## 🕑 Version 0.8.0

### New features
- `tools/setup-py-venv.sh` now provides a one-stop-shop to install PostBOUND as an external package into a Python virtual
  environment
- Added a `timeout` parameter to benchmarking utilities. Notice that timeouts are currently only supported for PostgreSQL.
- Added a (WIP) Dockerfile to create a fresh PostBOUND + Postgres setup

### Updates
- Refactored and re-organized almost the entire code base. For many use-cases it should now be sufficient to only
  `import postbound as pb`. The main module provides the most commonly used types directly. Likewise, double imports such as
  `from postbound.db import db` are no longer necessary.
- The two-stage optimization pipeline no longer tolerates `PhysicalQueryPlan` instances where a `LogicalJoinTree` is expected.
  This clarifies the interfaces a lot and makes development of novel algorithms more straightforward. To ensure a graceful
  handling of older implementations, the two-stage pipeline transforms physical plans into logical join orders as a safeguard.
- Renamed `runner` module to `executor`
- Moved the `bind_columns` function into the parser modules. `transform` no longer depends on the database layer.

### Fixes
- Fixed CTE names being contained twice in the `tables()` output for `SqlQuery` instances
- Fixed auto discovery of the Postgres hinting backend not working on non-POSIX systems

---


## 🕑 Version 0.7.0

### New features
- Added novel `TextBookOptimizationPipeline` for cardinality estimation + cost model + plan enumerator-style algorithms
- Added `AuxiliaryNode`s to physical query plans to represent intermediate computations, e.g. materialization

### Fixes
- Ensure that Postgres interface always updates the GEQO state before running any affected query
- Fixed hinting backend sometimes not initialization internal state correctly

---


## 🕑 Version 0.6.2

### New features
- Process utilities now contain a new `raise_if_error()` method when a command could not be executed
- Database interfaces that support table prewarming can now be queried using the new `PrewarmingSupport` protocol

### Updates
- Reworked detection of hinting backends for the Postgres interface, including much improved error messages. This also allows
  to set the desired hinting backend manually now.
- `jointree.read_from_json()` can now ignore cardinalities
- `Database.describe()` now also contains the global caching mode
- Can now pass the `debug` parameter directly when using `postgres.connect()`
- Lots of fixes and improvements to the database setup utilities

### Fixes
- Fixed out-of-bounds error in `plots.make_grid_plot()` that occurred when all sub-plots could be placed perfectly on the grid
- Fix parsing of queries in `workloads.read_workload()` not respecting the `bind_columns` parameter when loading workloads
  recursively

---


## 🕑 Version 0.6.1

### New features
- Introduced a transformation to automatically generate join equivalence classes

### Updates
- Cardinality estimation policies can now return *None* if they cannot compute an estimate for a specific intermediate. As a
  general rule of thumb, the user should be able to prohibit this behavior when creating a new estimation policy. See
  implementation of the pre-computed cardinalities as an example.

### Fixes
- Make fallback value calculation in pre-computed cardinalities more robust

---


## 🕑 Version 0.6.0

### New features
- Introduced a utility to compute the cardinality of star-queries
- Introduced support for the Stats benchmark
- The PostgreSQL parallel query executor now supports optional timeouts

### Fixes
- Changed the PostgreSQL column lookup to be case-insensitive
- Fix PostgreSQL query hinting to invert the direction of hash joins

---


## 🕑 Version 0.5.0

### New features
- Added support for the [Cardinality Estimation Benchmark](https://www.vldb.org/pvldb/vol14/p2019-negi.pdf)

## 🕑 Version 0.4.6

### New features
- Added a `plots` module to quickly draw plots from a dataframe in grid structure

### Updates
- Improved inspection of subplans in Postgres query plans
- Improved display of subplans in QEP visualization
- Improved rendering of semi join and anti join nodes when visualizing relation algebra plans

### Fixes
- `PostgresExplainNode` now uses more fields to determine its hash value
- Fixed parsing of `NOT IN` predicates in the SQL abstraction
- Fixed parsing of `IN` predicates with subqueries in `relalg` module

---


## 🕑 Version 0.4.5

### Updates
- `PreComputedCardinalities` can now optionally save cardinalities that were computed as part of the live fallback
- `QueryExecutionPlan` nodes now support inputs from subqueries, as is used by e.g. Postgres. These changes are also reflected
  in the `inspect()` output of the plan, as well as in the plan visualization.

### Fixes
- Postgres query plans with more than two child nodes (e.g. for subplans corresponding to subqueries) can now be converted
  correctly to a `QueryExecutionPlan`
- Cardinality hints for Postgres are now always output as integer, never as floats

---


## 🕑 Version 0.4.4

### Updates
- Added a `raw` mode to `execute_query` which does not attempt any simplification of the result set
- PostgreSQL's GeQO optimizer will now be deactivated based on the current hinting backend.

### Fixes
- Removed excessive information from join orders extracted from native query plans in `NativeJoinOrderOptimizer`
- Fixed relalg parsing of `BETWEEN` and `IN` predicates
- Fixed database query cache not storing results as intended

---


## 🕑 Version 0.4.3

### New features
- `PreComputedCardinalities` now support live computation for missing estimates
- Support for [pg_lab](https://github.com/rbergm/pg_lab/) has arrived

### Updates
- SqlQuery now supports _jsonize_ protocol
- Update behaviour to relalg nodes has been reworked
- `EXPLAIN` output now also includes important GUC parameters for Postgres output

## Fixes
- Various fixes to `relalg.Rename` nodes
- Various fixes to cardinality estimation code
- Fixed bugs in query cache
- Broken links for IMDB setup have been fixed

---


## 🕑 Version 0.4.2

### New features
- The `analysis` module now provides a utility to compute the actual plan cost based on the true cardinalities
- The inspection of query plan now accepts a custom lists of fields to be displayed

### Updates
- Warnings from the `db` package now provide categories to enable them to be silenced
- Mutations on `relalg` trees now also update parent nodes
- Added missing method implementations to the rename operator in `relalg`
- The `transform` module now provides a public-API `rename_columns_in_expression`

### Fixes
- Fixed `__str__` implementation for `relalg.Rename`

---


## 🕑 Version 0.4.1

### Updates
- Plan hashes of physical query plans can now be calculated without cardinalities or predicates
- `CustomHashDict` cab now pass additional key-value parameters to the hash function
- Mutations of query plans no longer require mutated child node parameters
- Cleaned up package dependencies


### Fixes
- Fixed bash scripts cancelling prematurely when exit codes in subshells caused `set -e` to abort execution

---


## 🕑 Version 0.4.0

### New features
- Add `mutate` method to all relalg operators to modify their internal state
- Add config script to Postgres management that generates optimized settings for `postgresql.conf` - based on [PGTune by le0pard](https://pgtune.leopard.in.ua/)

### Updates
- `PhysicalQueryPlan` objects can be loaded from query execution plans only based on join order and operators
- After importing the IMDB database into Postgres, the statistics catalog will be updated automatically (including a vacuum)
- When loading a Postgres environment, include paths to the header files will be updated as well
- Complex shell scripts will not exit on first error

### Fixes
- Bugfix for GeQO management in Postgres interface
- Fix Postgres server not stopping correctly after setup (if requested)
- Fix join tree loading from query plans reversing the join directions
- Bugfix for generation of random query plans without duplicates

---


## 🕑 Version 0.3.1

### New features
- Add `Workload.with_labels` method to retrieve sub-workload based on specific labels

### Fixes
- Fixed `PhysicalQueryPlan.load_from_logical_order` creating intermediates of plans instead of tree nodes
- Fixed `PhysicalQueryPlan.plan_hash` calculation for plans with the same logical join structure
- Fixed `ExhaustivePlanEnumerator` scan operator creation
- Fixed `ExhaustiveJoinOrder` not adding join predicates and filters to generated join orders
- Fixed `relalg.parse_relalg` crashing for some predicates involving subqueries

---


## 🕑 Version 0.3.0

### New features
- Added support for Window functions, boolean expressions in SELECT statements and `CASE` expressions
- Added support for nested `JOIN` statements
- Can now check if a table is a database view using the schema

### Updates
- Improved Postgres statistics updates: can now set the actual `n_distinct` value
- Added a `post_repetition_callback` to the workload runner
- During Postgres setup, remote access can now optionally be enabled

---


## 🕑 Version 0.2.1

### Fixes
- Fixed parsing of `SELECT *` queries for newer versions of _mo\_sql\_parsing_
- Fixed missing visitor implementation for simplified filter views

---


## 🕑 Version 0.2.0

This is pretty much a new major version, but we are not ready for 1.0 yet and do not want to convey too much stability.

### New features
- Added a prototypical representation of SQL queries in relational algebra (see `postbound.qal.relalg` module)
- Introduced a Debug mode for the Postgres interface. Enabling it will occasionally print additional internal information.
  Currently, this only includes GeQO settings but it will be expanded in the future.
- When loading workloads column binding can now be enabled explicitly
- Added a `PreComputedCardinalities` service that re-uses existing cardinality estimates
- Database explain nodes now provide a short summary of their subtrees
- Added rudimentary support for predicate equivalence classes. Equivalence classes for equijoins can now be computed and the
  full set of predicates can be generated.
- Created a diff method for join trees that provides human-readable descriptions of the differences between two trees.
- Added an interactive join order builder for linear join orders.
- Join trees, SQL expressions and predicates now support the [Visitor pattern](https://en.wikipedia.org/wiki/Visitor_pattern)

### Updates
- The query plans returned by the two-stage optimization pipeline now contain the correct filter and join predicates
- Added `str()` support to plan parameterizations
- `Database` interfaces are now hashable and support equality comparisons
- Improved PostgreSQL setup to support v16 and enable custom ports for the Postgres server
- Various visualization improvements

### Fixes
- Retrieval of existing Postgres instances from the database pool now works as expected
- Postgres query plans for queries without table aliases will no longer duplicate the table name as an alias
- Virtual tables (subquery aliases or `WITH`` clauses) are now bound correctly in their column references
- Retrieval of tables from subqueries now works as expected when calling `SqlQuery.tables()`

---


## 🕑 Version 0.1.0

### New features
- A utility to generate actual foreign keys for the IMDB has been added to the Postgres tooling. The generation of foreign keys
  can be controlled from the database setup utility.
- A `TimeoutQueryExecutor` has been added for Postgres. It executes a query normally, but raises an error if the query exceeds
  a specific time budget
- A `WorkloadShifter` has been added for Postgres. It enables simple deletes of tuples for arbitrary (Postgres) databases.
- A `CardinalityHintsGenerator` has been added. It eases the implementation of different cardinality estimation strategies
  and the generation of the required metadata.

### Updates
- `pg_buffercache` extension has been added to default Postgres installations and a number of introspection methods for
  internal Postgres state have been added as part of the core utilities for Postgres.
- Query plans can now also contain information about the buffer pool usage
- Accessing methods and attributes on `PostgresExplainPlan` now checks the plan nodes first if the attribute name was not found.
  Afterwards, it still falls back to the normalized plan from the `db` package.
- `PostgresExplainPlan` now supports the _jsonize_ protocol.
- `PostgresExplainPlan` now supports proper hashing and equality checks.
- Improved table prewarming for Postgres: prewarming can now also include indexes
- Improved statistics creation for Postgres: MCV lists and histograms can now be optimized to represent a larger portion of the
  actual data
- Queries from `Workload` instances can be removed using the intersection or subtraction operator by giving an iterable of
  labels

### Fixes
- `transform.replace_clause` now correctly respects subclasses. This also fixes Postgres `LIMIT` clauses not being applied
  correctly while formatting queries for that system.

---


## 🕑 Version 0.0.2-beta

- The Postgres interface now tries to be smart about GeQO usage. If a query contains elements that would be overwritten by the
  GeQO optimizer, GeQO is disabled for the current query. Afterwards, the original GeQO configurations is restored. At a later
  point, this behaviour could be augmented to handle all sorts of side effects and restore the original configuration.
- The Postgres `connect` method now re-uses existing (pooled) instances by default. If this is not desired, the `fresh`
  parameter can be set.<|MERGE_RESOLUTION|>--- conflicted
+++ resolved
@@ -8,19 +8,6 @@
 
 ---
 
-<<<<<<< HEAD
-# ➡ Version 0.18.1 _(current)_
-
-## 🐣 New features
-- _None_
-
-## 💀 Breaking changes
-- Removed the (legacy) `policies` package. This was not used outside of UES and is now part of its module.
-- Switched the default mode for the *setup-py-venv.sh* script to no longer build the documentation. It must now be explicitly
-  enabled using the `--include-doc` flag. This drastically speeds up the setup process for most users. At the same time, local
-  documentation is no longer necessary since the online documentation at
-  (ReadTheDocs)[https://postbound.readthedocs.io/en/latest/] was introduced.
-=======
 # ➡ Version 0.19.0 _(current)_
 
 ## 🐣 New features
@@ -41,13 +28,50 @@
   Instead of doing `from postbound.optimizer.strategies import ues` one can now directly do `pb.opt.ues`.
 - Removed the `DefaultPredicateHandler` of the query abstraction layer. This was never actually used and only complicated
   things, especially for new users.
->>>>>>> 41038f24
 
 ## 📰 Updates
 - _None_
 
 ## 🏥 Fixes
-<<<<<<< HEAD
+- Resolved a bunch of issues that caused the Postgres-style dynamic programming enumerator to fail
+
+## 🪲 Known bugs
+- [ 🐘 🍏 ] The automatic optimization of the Postgres server configuration as part of the Docker installation does not work
+  on MacOS. Currently, this should be considered as wontfix.
+
+---
+
+
+# 🛣 Roadmap
+
+Currently, we plan to implement the following features in the future (in no particular order):
+
+- Providing a Substrait export for query plans
+- Better benchmarking setup, mostly focused on comparing one or multiple optimization pipelines and creating better experiment
+  logs and the ability to cancel/resume long-running benchmarks
+- Adding popular optimization algorithms to the collection of pre-defined optimizers
+
+---
+
+
+# 🕑 Past versions
+
+## 🕑 Version 0.18.1
+
+### 🐣 New features
+- _None_
+
+### 💀 Breaking changes
+- Removed the (legacy) `policies` package. This was not used outside of UES and is now part of its module.
+- Switched the default mode for the *setup-py-venv.sh* script to no longer build the documentation. It must now be explicitly
+  enabled using the `--include-doc` flag. This drastically speeds up the setup process for most users. At the same time, local
+  documentation is no longer necessary since the online documentation at
+  (ReadTheDocs)[https://postbound.readthedocs.io/en/latest/] was introduced.
+
+### 📰 Updates
+- _None_
+
+### 🏥 Fixes
 - [ 🐘 ] Fixed timeout query execution not terminating the query correctly on the server when a timeout was reached. It turns
   out psycopg does not cancel the query when the process is terminated. We now explicitly issue a `pg_cancel_backend()` call to
   cancel the query on the server side.
@@ -56,66 +80,14 @@
 - Fixed `describe()` on the Postgres interface not working for Postgres 18. We now ignore all system catalog tables.
 - Fixed regression affecting the pre-defined cardinality estimators after the unification of the `CardinalityGenerator` and
   `CardinalityEstimator` interfaces.
-=======
-- Resolved a bunch of issues that caused the Postgres-style dynamic programming enumerator to fail
->>>>>>> 41038f24
-
-## 🪲 Known bugs
+
+### 🪲 Known bugs
 - [ 🐘 🍏 ] The automatic optimization of the Postgres server configuration as part of the Docker installation does not work
   on MacOS. Currently, this should be considered as wontfix.
 
 ---
 
 
-# 🛣 Roadmap
-
-Currently, we plan to implement the following features in the future (in no particular order):
-
-- Providing a Substrait export for query plans
-- Better benchmarking setup, mostly focused on comparing one or multiple optimization pipelines and creating better experiment
-  logs and the ability to cancel/resume long-running benchmarks
-- Adding popular optimization algorithms to the collection of pre-defined optimizers
-
----
-
-
-# 🕑 Past versions
-
-<<<<<<< HEAD
-=======
-## 🕑 Version 0.18.1
-
-### 🐣 New features
-- _None_
-
-### 💀 Breaking changes
-- Removed the (legacy) `policies` package. This was not used outside of UES and is now part of its module.
-- Switched the default mode for the *setup-py-venv.sh* script to no longer build the documentation. It must now be explicitly
-  enabled using the `--include-doc` flag. This drastically speeds up the setup process for most users. At the same time, local
-  documentation is no longer necessary since the online documentation at
-  (ReadTheDocs)[https://postbound.readthedocs.io/en/latest/] was introduced.
-
-### 📰 Updates
-- _None_
-
-### 🏥 Fixes
-- [ 🐘 ] Fixed timeout query execution not terminating the query correctly on the server when a timeout was reached. It turns
-  out psycopg does not cancel the query when the process is terminated. We now explicitly issue a `pg_cancel_backend()` call to
-  cancel the query on the server side.
-- Fixed workload setup scripts (`workload-job-setup.sh`, etc.) failing if a database with the target name as its suffix
-  existed (e.g. when a database named *imdb* should be created but *imdb-test* already exists).
-- Fixed `describe()` on the Postgres interface not working for Postgres 18. We now ignore all system catalog tables.
-- Fixed regression affecting the pre-defined cardinality estimators after the unification of the `CardinalityGenerator` and
-  `CardinalityEstimator` interfaces.
-
-### 🪲 Known bugs
-- [ 🐘 🍏 ] The automatic optimization of the Postgres server configuration as part of the Docker installation does not work
-  on MacOS. Currently, this should be considered as wontfix.
-
----
-
-
->>>>>>> 41038f24
 ## 🕑 Version 0.18.0 _(current)_
 
 This is a pretty large release with lots of new features and changes, some of them breaking. Generally, this release tries
